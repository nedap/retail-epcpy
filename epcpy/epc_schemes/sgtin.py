--- conflicted
+++ resolved
@@ -18,11 +18,7 @@
     str_to_binary,
     verify_gs3a3_component,
 )
-<<<<<<< HEAD
-from epcpy.utils.regex import SGTIN_URI
-=======
 from epcpy.utils.regex import SGTIN_GS1_ELEMENT_STRING, SGTIN_URI
->>>>>>> 9350fe4c
 
 SGTIN_REGEX = re.compile(SGTIN_URI)
 SGTIN_GS1_ELEMENT_STRING_REGEX = re.compile(SGTIN_GS1_ELEMENT_STRING)
