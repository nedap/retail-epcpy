--- conflicted
+++ resolved
@@ -13,6 +13,7 @@
     Attributes:
         epc_uri (str): The EPC pure identity URI
     """
+
     def __init__(self) -> None:
         super().__init__()
         self.epc_uri = None
@@ -31,7 +32,6 @@
 
 
 class TagEncodable:
-<<<<<<< HEAD
     """Base class for tag encodable EPCSchemes
 
     Attributes:
@@ -40,8 +40,7 @@
         hex (str): Hexadecimal representation of the EPC tag URI
         base64 (str): Base64 representation of the EPC tag URI
     """
-=======
->>>>>>> 9350fe4c
+
     TAG_URI_REGEX = re.compile(TAG_URI)
     TAG_URI_PREFIX = "urn:epc:tag:"
 
@@ -174,14 +173,14 @@
         }
 
 
-<<<<<<< HEAD
 class GS1Keyed:
     """Base class for GS1 keyed EPCSchemes
 
     Attributes:
         gs1_key (str): GS1 key of the EPC pure identity
     """
-=======
+
+
 class GS1Element:
     def __init__(self) -> None:
         super().__init__()
@@ -197,7 +196,6 @@
 
 
 class GS1Keyed(GS1Element):
->>>>>>> 9350fe4c
     def __init__(self) -> None:
         super().__init__()
 
