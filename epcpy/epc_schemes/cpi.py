from __future__ import annotations

import re
from enum import Enum

from epcpy.epc_schemes.base_scheme import EPCScheme, GS1Element, TagEncodable
from epcpy.utils.common import (
    ConvertException,
    binary_to_int,
    decode_partition_table,
    encode_partition_table,
    parse_header_and_truncate_binary,
    str_to_binary,
)
from epcpy.utils.regex import CPI_GS1_ELEMENT_STRING, CPI_URI

CPI_URI_REGEX = re.compile(CPI_URI)
CPI_GS1_ELEMENT_STRING_REGEX = re.compile(CPI_GS1_ELEMENT_STRING)

PARTITION_TABLE_P_96 = {
    0: {
        "P": 0,
        "M": 40,
        "L": 12,
        "N": 11,
        "K": 3,
    },
    1: {
        "P": 1,
        "M": 37,
        "L": 11,
        "N": 14,
        "K": 4,
    },
    2: {
        "P": 2,
        "M": 34,
        "L": 10,
        "N": 17,
        "K": 5,
    },
    3: {
        "P": 3,
        "M": 30,
        "L": 9,
        "N": 21,
        "K": 6,
    },
    4: {
        "P": 4,
        "M": 27,
        "L": 8,
        "N": 24,
        "K": 7,
    },
    5: {
        "P": 5,
        "M": 24,
        "L": 7,
        "N": 27,
        "K": 8,
    },
    6: {
        "P": 6,
        "M": 20,
        "L": 6,
        "N": 31,
        "K": 9,
    },
}

PARTITION_TABLE_L_96 = {
    12: PARTITION_TABLE_P_96[0],
    11: PARTITION_TABLE_P_96[1],
    10: PARTITION_TABLE_P_96[2],
    9: PARTITION_TABLE_P_96[3],
    8: PARTITION_TABLE_P_96[4],
    7: PARTITION_TABLE_P_96[5],
    6: PARTITION_TABLE_P_96[6],
}

PARTITION_TABLE_P_VAR = {
    0: {
        "P": 0,
        "M": 40,
        "L": 12,
        "N": 114,
        "K": 18,
    },
    1: {
        "P": 1,
        "M": 37,
        "L": 11,
        "N": 120,
        "K": 19,
    },
    2: {
        "P": 2,
        "M": 34,
        "L": 10,
        "N": 126,
        "K": 20,
    },
    3: {
        "P": 3,
        "M": 30,
        "L": 9,
        "N": 132,
        "K": 21,
    },
    4: {
        "P": 4,
        "M": 27,
        "L": 8,
        "N": 138,
        "K": 22,
    },
    5: {
        "P": 5,
        "M": 24,
        "L": 7,
        "N": 144,
        "K": 23,
    },
    6: {
        "P": 6,
        "M": 20,
        "L": 6,
        "N": 150,
        "K": 24,
    },
}

PARTITION_TABLE_L_VAR = {
    12: PARTITION_TABLE_P_VAR[0],
    11: PARTITION_TABLE_P_VAR[1],
    10: PARTITION_TABLE_P_VAR[2],
    9: PARTITION_TABLE_P_VAR[3],
    8: PARTITION_TABLE_P_VAR[4],
    7: PARTITION_TABLE_P_VAR[5],
    6: PARTITION_TABLE_P_VAR[6],
}


class CPIFilterValue(Enum):
    ALL_OTHERS = "0"
    RESERVED_1 = "1"
    RESERVED_2 = "2"
    RESERVED_3 = "3"
    RESERVED_4 = "4"
    RESERVED_5 = "5"
    RESERVED_6 = "6"
    RESERVED_7 = "7"


def replace_cpi_escapes(cpi: str) -> str:
    """Replace escaped characters in CPI URIs

    Args:
        cpi (str): CPI pure identity URI

    Returns:
        str: CPI escaped URI
    """
    return cpi.replace("%23", "#").replace("%2F", "/")


<<<<<<< HEAD
class CPI(EPCScheme, TagEncodable):
    """CPI EPC scheme implementation.

    CPI pure identities are of the form:
        urn:epc:id:cpi:<CompanyPrefix>.<ComponentPartReference>.<Serial>

    Example:
        urn:epc:id:cpi:0614141.123ABC.123456789

    This class can be created using EPC pure identities via its constructor, or using:
        - CPI.from_gs1_element_string
        - CPI.from_binary
        - CPI.from_hex
        - CPI.from_base64
        - CPI.from_tag_uri

    Attributes:
        gs1_element_string (str): GS1 element string
        tag_uri (str): Tag URI
        binary (str): Binary representation
    """

=======
def revert_cpi_escapes(cpi: str) -> str:
    return cpi.replace("#", "%23").replace("/", "%2F")


class CPI(EPCScheme, GS1Element, TagEncodable):
>>>>>>> 9350fe4c
    class BinaryCodingScheme(Enum):
        CPI_96 = "cpi-96"
        CPI_VAR = "cpi-var"

    class BinaryHeader(Enum):
        CPI_96 = "00111100"
        CPI_VAR = "00111101"

    def __init__(self, epc_uri) -> None:
        super().__init__()

        if not CPI_URI_REGEX.fullmatch(epc_uri):
            raise ConvertException(message=f"Invalid CPI URI {epc_uri}")

        self._company_pref, self._cp_ref, self._serial = epc_uri.split(":")[4].split(
            "."
        )

        if (
            len("".join([self._company_pref, self._cp_ref])) > 30
            or len(self._serial) > 12
            or not (6 <= len(self._company_pref) <= 12)
        ):
            raise ConvertException(message=f"Invalid CPI URI {epc_uri}")

        self.epc_uri = epc_uri

    def gs1_element_string(self) -> str:
        """Returns the GS1 element string

        Returns:
            str: GS1 element string
        """
        cp_ref = replace_cpi_escapes(self._cp_ref)

        return f"(8010){self._company_pref}{cp_ref}(8011){self._serial}"

    @classmethod
    def from_gs1_element_string(
        cls, gs1_element_string: str, company_prefix_length: int
    ) -> GS1Element:
        if not CPI_GS1_ELEMENT_STRING_REGEX.fullmatch(gs1_element_string):
            raise ConvertException(
                message=f"Invalid CPI GS1 element string {gs1_element_string}"
            )

        _, digits, serial_digits = re.split(f"\(.{{4}}\)", gs1_element_string)
        chars = revert_cpi_escapes(digits[company_prefix_length:])

        return cls(
            f"urn:epc:id:cpi:{digits[:company_prefix_length]}.{chars}.{serial_digits}"
        )

    def tag_uri(
        self, binary_coding_scheme: BinaryCodingScheme, filter_value: CPIFilterValue
    ) -> str:
        """Return the tag URI belonging to this CPI with the provided binary coding scheme and filter value.

        Args:
            binary_coding_scheme (BinaryCodingScheme): Coding scheme
            filter_value (CPIFilterValue): Filter value

        Raises:
            ConvertException: Serial does not match requirements of provided coding scheme

        Returns:
            str: Tag URI
        """
        if (
            binary_coding_scheme == CPI.BinaryCodingScheme.CPI_VAR
            and len(self._serial) > 12
        ) or (
            binary_coding_scheme == CPI.BinaryCodingScheme.CPI_96
            and (
                int(self._serial) >= pow(2, 31)
                or not self._cp_ref.isnumeric()
                or (len(self._cp_ref) > 1 and self._cp_ref[0] == "0")
                or len(self._cp_ref) > 15 - len(self._company_pref)
            )
        ):
            raise ConvertException(message=f"Invalid serial value {self._serial}")

        self._tag_uri = f"{self.TAG_URI_PREFIX}{binary_coding_scheme.value}:{filter_value.value}.{self._company_pref}.{self._cp_ref}.{self._serial}"

        return self._tag_uri

    def binary(
        self,
        binary_coding_scheme: BinaryCodingScheme,
        filter_value: CPIFilterValue,
    ) -> str:
        """Return the binary representation belonging to this CPI with the provided binary coding scheme and filter value.

        Args:
            binary_coding_scheme (BinaryCodingScheme): Coding scheme
            filter_value (CPIFilterValue): Filter value

        Returns:
            str: binary representation
        """
        parts = [self._company_pref, self._cp_ref]
        serial = self._serial

        header = CPI.BinaryHeader[binary_coding_scheme.name].value
        filter_binary = str_to_binary(filter_value.value, 3)
        cpi_binary = (
            encode_partition_table(parts, PARTITION_TABLE_L_96)
            if binary_coding_scheme == CPI.BinaryCodingScheme.CPI_96
            else encode_partition_table(
                parts, PARTITION_TABLE_L_VAR, six_bit_variable_partition=True
            )
        )
        serial_binary = str_to_binary(
            serial, 31 if binary_coding_scheme == CPI.BinaryCodingScheme.CPI_96 else 40
        )

        _binary = header + filter_binary + cpi_binary + serial_binary

        return _binary

    @classmethod
    def from_binary(cls, binary_string: str) -> CPI:
        """Create an CPI instance from a binary string

        Args:
            binary_string (str): binary representation of an CPI

        Returns:
            CPI: CPI instance
        """
        binary_coding_scheme, truncated_binary = parse_header_and_truncate_binary(
            binary_string,
            cls.header_to_schemes(),
        )
        filter_binary = truncated_binary[8:11]

        if binary_coding_scheme == CPI.BinaryCodingScheme.CPI_96:
            cpi_binary = truncated_binary[11:65]
            serial_binary = truncated_binary[65:]
            cpi_string = decode_partition_table(
                cpi_binary, PARTITION_TABLE_P_96, unpadded_partition=True
            )
        else:
            cpi_binary = truncated_binary[11:]

            cpi_string = decode_partition_table(
                cpi_binary, PARTITION_TABLE_P_VAR, six_bit_variable_partition=True
            )

            partition = PARTITION_TABLE_P_VAR[binary_to_int(cpi_binary[:3])]
            possible_serial_binary = truncated_binary[(11 + 3 + partition["M"]) :]

            serial_binary = ""
            is_serial = False
            for g in re.split("([0-1]{6})", possible_serial_binary):
                if is_serial:
                    serial_binary += g
                if g == "000000":
                    is_serial = True

            serial_binary = serial_binary[:40] if len(serial_binary) > 0 else "0"

        filter_string = binary_to_int(filter_binary)
        serial_string = binary_to_int(serial_binary)

        return cls.from_tag_uri(
            f"{cls.TAG_URI_PREFIX}{binary_coding_scheme.value}:{filter_string}.{cpi_string}.{serial_string}"
        )<|MERGE_RESOLUTION|>--- conflicted
+++ resolved
@@ -165,7 +165,10 @@
     return cpi.replace("%23", "#").replace("%2F", "/")
 
 
-<<<<<<< HEAD
+def revert_cpi_escapes(cpi: str) -> str:
+    return cpi.replace("#", "%23").replace("/", "%2F")
+
+
 class CPI(EPCScheme, TagEncodable):
     """CPI EPC scheme implementation.
 
@@ -188,13 +191,6 @@
         binary (str): Binary representation
     """
 
-=======
-def revert_cpi_escapes(cpi: str) -> str:
-    return cpi.replace("#", "%23").replace("/", "%2F")
-
-
-class CPI(EPCScheme, GS1Element, TagEncodable):
->>>>>>> 9350fe4c
     class BinaryCodingScheme(Enum):
         CPI_96 = "cpi-96"
         CPI_VAR = "cpi-var"
